--- conflicted
+++ resolved
@@ -1,4 +1,7 @@
-use std::sync::{Arc, Mutex, OnceLock};
+use std::{
+    sync::{Arc, Mutex, OnceLock},
+    time::Duration,
+};
 
 use libwebauthn::{
     self,
@@ -62,7 +65,7 @@
 
     pub(crate) async fn poll_device_discovery_usb(&mut self) -> Result<UsbState, String> {
         debug!("polling for USB status");
-        let prev_usb_state = *self.usb_state.lock().await;
+        let prev_usb_state = self.usb_state.lock().await.clone();
         let next_usb_state = match prev_usb_state {
             UsbState::Idle | UsbState::Waiting => {
                 let mut hid_devices = libwebauthn::transport::hid::list_devices().await.unwrap();
@@ -298,7 +301,7 @@
     }
 
     pub(crate) async fn validate_usb_device_pin(&mut self, pin: &str) -> Result<(), ()> {
-        let current_state = *self.usb_state.lock().await;
+        let current_state = self.usb_state.lock().await.clone();
         match current_state {
             UsbState::NeedsPin {
                 attempts_left: Some(attempts_left),
@@ -329,10 +332,14 @@
     Connected(HidDevice),
 
     /// The device needs the PIN to be entered.
-    NeedsPin { attempts_left: Option<u32> },
+    NeedsPin {
+        attempts_left: Option<u32>,
+    },
 
     /// The device needs on-device user verification.
-    NeedsUserVerification { attempts_left: Option<u32> },
+    NeedsUserVerification {
+        attempts_left: Option<u32>,
+    },
 
     /// The device needs evidence of user presence (e.g. touch) to release the credential.
     NeedsUserPresence,
@@ -341,50 +348,11 @@
     Completed,
     // TODO: implement cancellation
     // This isn't actually sent from the server.
-<<<<<<< HEAD
-    UserCancelled,
+    //UserCancelled,
 
     // When we encounter multiple devices, we let all of them blink and continue
     // with the one that was tapped.
     SelectingDevice(Vec<HidDevice>),
-}
-
-#[derive(Clone, Debug, Default, PartialEq)]
-pub enum InternalDeviceState {
-    /// Not awaiting for internal FIDO device.
-    #[default]
-    Idle,
-
-    /// The device needs the PIN to be entered.
-    NeedsPin,
-
-    /// Internal device credentials
-    Completed {
-        device: Device,
-        cred_id: String,
-    },
-
-    // This isn't actually sent from the server.
-    UserCancelled,
-}
-
-#[derive(Debug)]
-pub(crate) struct CredentialMetadata {
-    /// ID of credential, to be used in `SelectCredential()`.
-    pub(crate) id: String,
-
-    /// Origin of credential.
-    // TODO: Does this need to be multiple origins?
-    pub(crate) origin: String,
-
-    /// User-chosen name for the credential.
-    pub(crate) display_name: String,
-
-    /// Username of credential, if any.
-    pub(crate) username: String,
-=======
-    // UserCancelled,
->>>>>>> e8a20e19
 }
 
 #[derive(Clone, Debug)]

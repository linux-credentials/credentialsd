--- conflicted
+++ resolved
@@ -170,9 +170,6 @@
     }
 }
 
-<<<<<<< HEAD
-#[derive(Debug, Clone, Serialize, Deserialize)]
-=======
 #[derive(Debug, Default, Clone, Serialize, Deserialize, Type)]
 pub struct RequestingApplication {
     pub name: String,
@@ -186,8 +183,7 @@
     pub origin: String,
 }
 
-#[derive(Serialize, Deserialize)]
->>>>>>> 279a5a23
+#[derive(Debug, Clone, Serialize, Deserialize)]
 pub enum ViewUpdate {
     SetTitle((String, String)),
     SetDevices(Vec<Device>),

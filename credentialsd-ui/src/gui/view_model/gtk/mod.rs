--- conflicted
+++ resolved
@@ -133,19 +133,8 @@
                                 ViewUpdate::WaitingForDevice(device) => {
                                     view_model.waiting_for_device(&device)
                                 }
-<<<<<<< HEAD
                                 ViewUpdate::UsbNeedsPin { attempts_left }
                                 | ViewUpdate::NfcNeedsPin { attempts_left } => {
-                                    let prompt = match attempts_left {
-                                        Some(1) => {
-                                            "Enter your PIN. 1 attempt remaining.".to_string()
-                                        }
-                                        Some(attempts_left) => format!(
-                                            "Enter your PIN. {attempts_left} attempts remaining."
-                                        ),
-                                        None => "Enter your PIN.".to_string(),
-=======
-                                ViewUpdate::UsbNeedsPin { attempts_left } => {
                                     let prompt = if let Some(left) = attempts_left {
                                         let localized = ngettext(
                                             "Enter your PIN. One attempt remaining.",
@@ -155,7 +144,6 @@
                                         localized.replace("%d", &format!("{}", left))
                                     } else {
                                         gettext("Enter your PIN.")
->>>>>>> 735b49ec
                                     };
                                     view_model.set_prompt(prompt);
                                     view_model.set_usb_nfc_pin_entry_visible(true);

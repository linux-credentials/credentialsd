--- conflicted
+++ resolved
@@ -81,15 +81,9 @@
 msgid "Devices"
 msgstr "Devices"
 
-<<<<<<< HEAD
-#: data/resources/ui/window.ui:72
+#: data/resources/ui/window.ui:98
 msgid "Connect a security key"
 msgstr "Connect a security key"
-=======
-#: data/resources/ui/window.ui:97
-msgid "Plug in security key"
-msgstr "Plug in security key"
->>>>>>> 279a5a23
 
 #: data/resources/ui/window.ui:138
 msgid "Scan the QR code to connect your device"
